# Changelog

All notable changes to the package will be documented in this file.

## TBC

- Add optional `location` parameter value to `CreateParams` and return value to `AccountInfo`
  - Add logic to Enhance to select server group based on `location` parameter and return group name in `AccountInfo`
  - Add logic to 20i to select data centre based on `location` parameter and return zone name in `AccountInfo`
<<<<<<< HEAD
- Improve error messages for Enhance 409 "already_exists" errors
=======
- Add Enhance configuration value `create_subscription_only` to skip creating a website when calling `create()`
>>>>>>> 8f39e884

## [v6.5.2](https://github.com/upmind-automation/provision-provider-shared-hosting/releases/tag/v6.5.2) - 2024-01-08

- Update DirectAdmin add `ip_status` configuration value to specify IP status type
  when allocating IPs to new accounts
    - By default, automatically prefer `server` then `shared` then `free`

## [v6.5.1](https://github.com/upmind-automation/provision-provider-shared-hosting/releases/tag/v6.5.1) - 2023-12-22

- Update DirectAdmin\\Api::getLoginUrl() to add 127.0.0.1 to session IPs

## [v6.5.0](https://github.com/upmind-automation/provision-provider-shared-hosting/releases/tag/v6.5.0) - 2023-12-19

- Update getLoginUrl()
  - Add optional support for passing `current_password`
  - Add optional support for returning `post_fields`
  - Implement SolidCP post fields response

## [v6.4.1](https://github.com/upmind-automation/provision-provider-shared-hosting/releases/tag/v6.4.1) - 2023-12-19

- Update upmind/enhance-sdk to v10

## [v6.4.0](https://github.com/upmind-automation/provision-provider-shared-hosting/releases/tag/v6.4.0) - 2023-12-19

- Implement DirectAdmin

## [v6.3.1](https://github.com/upmind-automation/provision-provider-shared-hosting/releases/tag/v6.3.1) - 2023-10-30

- Fix 20i API requests where logging was previously missing

## [v6.3.0](https://github.com/upmind-automation/provision-provider-shared-hosting/releases/tag/v6.3.0) - 2023-10-05

- Implement SolidCP provider

## [v6.2.1](https://github.com/upmind-automation/provision-provider-shared-hosting/releases/tag/v6.2.1) - 2023-09-29

- Remove Enhance website PHP version update API call

## [v6.2.0](https://github.com/upmind-automation/provision-provider-shared-hosting/releases/tag/v6.2.0) - 2023-09-22

- Add InterWorx provider

## [v6.1.3](https://github.com/upmind-automation/provision-provider-shared-hosting/releases/tag/v6.1.3) - 2023-08-10

- Update Enhance createCustomer() improve error message when customer email already exists

## [v6.1.2](https://github.com/upmind-automation/provision-provider-shared-hosting/releases/tag/v6.1.2) - 2023-06-30

- Update 20i TwentyI\\Api error handling; add request url and response data to error data

## [v6.1.1](https://github.com/upmind-automation/provision-provider-shared-hosting/releases/tag/v6.1.1) - 2023-06-30

- Update 20i TwentyI\\Api error handling; improve error message for 401 errors

## [v6.1.0](https://github.com/upmind-automation/provision-provider-shared-hosting/releases/tag/v6.1.0) - 2023-06-29

- Update upmind/enhance-sdk to v9.4.0

## [v6.0.3](https://github.com/upmind-automation/provision-provider-shared-hosting/releases/tag/v6.0.3) - 2023-06-14

- Update 20i provider to fall back to finding package info by domain if username is not valid
  - This fixes issues where orders imported from WHMCS have false usernames
  - When a match is found by domain, return the hosting id as username to correct for future requests

## [v6.0.2](https://github.com/upmind-automation/provision-provider-shared-hosting/releases/tag/v6.0.2) - 2023-06-05

- Implement TwentyI getUsage() function

## [v6.0.1](https://github.com/upmind-automation/provision-provider-shared-hosting/releases/tag/v6.0.1) - 2023-05-31

- Update WHMv1 API error result data/debug

## [v6.0.0](https://github.com/upmind-automation/provision-provider-shared-hosting/releases/tag/v6.0.0) - 2023-04-21

- Fix WHMv1 revokeReseller() return data
- Add `is_reseller` to AccountUsername params
- Add getUsage() function
- Implement getUsage() function for WHMv1 and Enhance providers

## [v5.8.2](https://github.com/upmind-automation/provision-provider-shared-hosting/releases/tag/v5.8.2) - 2023-04-07

- Update Enhance provider, add better tolerance for website domain not found

## [v5.8.1](https://github.com/upmind-automation/provision-provider-shared-hosting/releases/tag/v5.8.1) - 2023-03-15

- Update Demo provider AccountInfo

## [5.8](https://github.com/upmind-automation/provision-provider-shared-hosting/releases/tag/5.8) - 2023-03-15

- Add Example provider as a basic template for creating new providers
- Add stateless Demo provider which returns fake data

## [v5.7](https://github.com/upmind-automation/provision-provider-shared-hosting/releases/tag/v5.7) - 2023-02-24

- Add SoftwareInstallation datasets
- Implement Wordpress installation via softaculous as a WHMv1 configuration variable
- Implement softaculous installation SSO in WHMv1 getLoginUrl()
- Add debug logging to WHMv1 provider

## [v5.6.6](https://github.com/upmind-automation/provision-provider-shared-hosting/releases/tag/v5.6.6) - 2023-02-13

- Fix implementation of `remove_www` in v5.6.5

## [v5.6.5](https://github.com/upmind-automation/provision-provider-shared-hosting/releases/tag/v5.6.5) - 2023-02-13

- Update Enhance configuration add `remove_www` setting to optionally remove www.
  subdomain from hostnames during create()

## [v5.6.4](https://github.com/upmind-automation/provision-provider-shared-hosting/releases/tag/v5.6.4) - 2023-02-13

- Update WHMv1 Provider asyncApiCall() exception handling to catch and re-throw
  any Guzzle TransferException (incl. connection errors/timeouts)

## [v5.6.3](https://github.com/upmind-automation/provision-provider-shared-hosting/releases/tag/v5.6.3) - 2023-01-25

- Update `upmind/enhance-sdk` to v9

## [v5.6.2](https://github.com/upmind-automation/provision-provider-shared-hosting/releases/tag/v5.6.2) - 2023-01-17

- Update Enhance handleException() improve 404 error messages

## [v5.6.1](https://github.com/upmind-automation/provision-provider-shared-hosting/releases/tag/v5.6.1) - 2023-01-17

- Handle + debug null $result in Enhance findWebsite()

## [v5.6.0](https://github.com/upmind-automation/provision-provider-shared-hosting/releases/tag/v5.6.0) - 2023-01-10

- Make domain optional when creating new Enhance subscriptions

## [v5.5.1](https://github.com/upmind-automation/provision-provider-shared-hosting/releases/tag/v5.5.1) - 2023-01-10

- Fix Enhance findWebsite() domain search logic where subscription contained
  subdomains of the searched root domain

## [v5.5.0](https://github.com/upmind-automation/provision-provider-shared-hosting/releases/tag/v5.5.0) - 2023-01-09

- Add optional domain param to GetLoginUrlParams
- Utilize domain param for Enhance Wordpress login

## [v5.4.4](https://github.com/upmind-automation/provision-provider-shared-hosting/releases/tag/v5.4.4) - 2023-01-03

- Fix Enhance provider findWebsite() to exclude deleted websites

## [v5.4.3](https://github.com/upmind-automation/provision-provider-shared-hosting/releases/tag/v5.4.3) - 2022-12-16

- Fix Enhance getLoginUrl() where websiteId is not known
- Update Enhance findWebsite() to load whole website object including IPs

## [v5.4.2](https://github.com/upmind-automation/provision-provider-shared-hosting/releases/tag/v5.4.2) - 2022-12-14

- Update Enhance provider with QoL improvements for manually importing accounts
  - Make customer_id optional, falling back to finding customer by username (owner
    email address)
  - Update getInfo() to find subscription by domain if subscription id is not passed

## [v5.4.1](https://github.com/upmind-automation/provision-provider-shared-hosting/releases/tag/v5.4.1) - 2022-12-05

- Fix Enhance getLoginUrl() for configurations with null sso_destination

## [v5.4.0](https://github.com/upmind-automation/provision-provider-shared-hosting/releases/tag/v5.4.0) - 2022-12-05

- Update to Enhance SDK v8.1.0
- Implement Enhance CP SSO for panels running v8.2+

## [v5.3.0](https://github.com/upmind-automation/provision-provider-shared-hosting/releases/tag/v5.3.0) - 2022-11-23

- Add optional domain parameter for getInfo(), changePackage(), suspend()
  unsuspend() & terminate() functions
- Update Plesk provider to make use of customer_id and subscription_id with fall-
  back to domain for cases where username is re-used across subscriptions, and
  subscription_id is not known (non-reseller)
- Improve Plesk error handling / messages

## [v5.2.5](https://github.com/upmind-automation/provision-provider-shared-hosting/releases/tag/v5.2.5) - 2022-11-09

- Fix Enhance getWordpressLoginUrl() return value

## [v5.2.4](https://github.com/upmind-automation/provision-provider-shared-hosting/releases/tag/v5.2.4) - 2022-11-09

- Update Enhance sso_destination configuration field options to be lowercase (fixes
  an issue with consumers using HtmlField which doesnt support uppercase chars in
  option values)

## [v5.2.3](https://github.com/upmind-automation/provision-provider-shared-hosting/releases/tag/v5.2.3) - 2022-11-09

- Update to Enhance SDK v8.0.0
- Append Enhance CP status + version meta-data to error result data
- Add Enhance configuration value for getLoginUrl() to return either Enhance or
  Wordpress SSO urls

## [v5.2.2](https://github.com/upmind-automation/provision-provider-shared-hosting/releases/tag/v5.2.2) - 2022-11-08

- Improve handling of cURL errors (e.g., SSL issues) in Enhance provider
- Add option to ignore Enhance SSL errors

## [v5.2.1](https://github.com/upmind-automation/provision-provider-shared-hosting/releases/tag/v5.2.1) - 2022-11-07

- Fix several Enhance provider type errors

## [v5.2.0](https://github.com/upmind-automation/provision-provider-shared-hosting/releases/tag/v5.2.0) - 2022-10-21

- Require upmind/provision-provider-base ^3.4
- Update Enhance Api config to use https instead of http
- Update Enhance createCustomer() return debug error if customer id is empty
- Update Enhance handleException() append response message to result error message

## [v5.1.1](https://github.com/upmind-automation/provision-provider-shared-hosting/releases/tag/v5.1.1) - 2022-10-20

- Make CreateParams `customer_name` optional

## [v5.1.0](https://github.com/upmind-automation/provision-provider-shared-hosting/releases/tag/v5.1.0) - 2022-10-20

- Require upmind/provision-provider-base ^3.3
- Fix Enhance provider generateRandomPassword() so a valid password is always
  returned

## [v5.0.0](https://github.com/upmind-automation/provision-provider-shared-hosting/releases/tag/v5.0.0) - 2022-10-20

#### New
- Implement Enhance provider using OpenAPI sdk
- Change param and result sets to include optional subscription_id

#### Breaking
- Require customer_name in param dataset CreateParams
- Make expires optional in result dataset LoginUrl

## [v4.3.1](https://github.com/upmind-automation/provision-provider-shared-hosting/releases/tag/v4.3.1) - 2022-10-18

- Update TwentyI Provider to not implement LogsDebugData twice

## [v4.3.0](https://github.com/upmind-automation/provision-provider-shared-hosting/releases/tag/v4.3.0) - 2022-10-14

- Update to `upmind/provision-provider-base` v3.0.0
- Add icon to Category AboutData
- Add logo_url to Providers' AboutData

## [v4.2.6](https://github.com/upmind-automation/provision-provider-shared-hosting/releases/tag/v4.2.6) - 2022-09-23

- Update WHMv1\Provider to automatically prepend reseller username to package names
  when needed

## [v4.2.5](https://github.com/upmind-automation/provision-provider-shared-hosting/releases/tag/v4.2.5) - 2022-09-23

- Fix WHMv1\Provider::processResponse()

## [v4.2.4](https://github.com/upmind-automation/provision-provider-shared-hosting/releases/tag/v4.2.4) - 2022-09-23

- Improve debug data for WHMv1 error results when API response contains no parsable
  result data

## [v4.2.3](https://github.com/upmind-automation/provision-provider-shared-hosting/releases/tag/v4.2.3) - 2022-09-12

- Fix PleskOnyxRPC provider

## [v4.2.2](https://github.com/upmind-automation/provision-provider-shared-hosting/releases/tag/v4.2.2) - 2022-08-26

- Treat WHMv1 HTTP 524 responses as regular request timeouts [#11](https://github.com/upmind-automation/provision-provider-shared-hosting/issues/11)

## [v4.2.1](https://github.com/upmind-automation/provision-provider-shared-hosting/releases/tag/v4.2.1) - 2022-08-25

- Increase WHMv1 createacct timeout to 240
- Attempt to recover from create/suspend/unsuspend timeouts by checking the status
  of the account and returning success if it appears the operation has succeeded
  but is still in progress [#11](https://github.com/upmind-automation/provision-provider-shared-hosting/issues/11)

## [v4.2](https://github.com/upmind-automation/provision-provider-shared-hosting/releases/tag/v4.2) - 2022-07-12

- Add support for optional hosting platform customer_id
- Update 20i provider; add API call debug logging, always find or create an
  explicit stack user when creating new accounts, and implement support for customer_id

## [v4.1](https://github.com/upmind-automation/provision-provider-shared-hosting/releases/tag/v4.1) - 2022-06-07

Update cPanel (WHMv1) provider; remove confusing configuration values, simplify
HTTP client creation, and increase request timeout for suspend/unsuspend/terminate
functions for reseller accounts
## [v4.0.1](https://github.com/upmind-automation/provision-provider-shared-hosting/releases/tag/v4.0.1) - 2022-05-30

Fix WHMv1 Api ClientFactory compatibility with base ClientFactory

## [v4.0](https://github.com/upmind-automation/provision-provider-shared-hosting/releases/tag/v4.0) - 2022-04-29

Initial public release<|MERGE_RESOLUTION|>--- conflicted
+++ resolved
@@ -7,11 +7,8 @@
 - Add optional `location` parameter value to `CreateParams` and return value to `AccountInfo`
   - Add logic to Enhance to select server group based on `location` parameter and return group name in `AccountInfo`
   - Add logic to 20i to select data centre based on `location` parameter and return zone name in `AccountInfo`
-<<<<<<< HEAD
 - Improve error messages for Enhance 409 "already_exists" errors
-=======
 - Add Enhance configuration value `create_subscription_only` to skip creating a website when calling `create()`
->>>>>>> 8f39e884
 
 ## [v6.5.2](https://github.com/upmind-automation/provision-provider-shared-hosting/releases/tag/v6.5.2) - 2024-01-08
 
