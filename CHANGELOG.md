# Changelog

All notable changes to the package will be documented in this file.

<<<<<<< HEAD
## TBC
- Updated 20i create() method to include the location.
- Updated the getInfo() method to return the location.

## [v6.5.2](https://github.com/upmind-automation/provision-provider-shared-hosting/releases/tag/v6.5.2) - 2024-01-08

- Update DirectAdmin add `ip_status` configuration value to specify IP status type
  when allocating IPs to new accounts
    - By default, automatically prefer `server` then `shared` then `free`

## [v6.5.1](https://github.com/upmind-automation/provision-provider-shared-hosting/releases/tag/v6.5.1) - 2023-12-22

- Update DirectAdmin\\Api::getLoginUrl() to add 127.0.0.1 to session IPs
=======
## TBC ## [v]() - 2023-12-22

- Updated Enhance create() method to receive and optional location.
- Updated the method getInfo() to return the location id and name.
>>>>>>> 2e89bfa9

## [v6.5.0](https://github.com/upmind-automation/provision-provider-shared-hosting/releases/tag/v6.5.0) - 2023-12-19

- Update getLoginUrl()
  - Add optional support for passing `current_password`
  - Add optional support for returning `post_fields`
  - Implement SolidCP post fields response

## [v6.4.1](https://github.com/upmind-automation/provision-provider-shared-hosting/releases/tag/v6.4.1) - 2023-12-19

- Update upmind/enhance-sdk to v10

## [v6.4.0](https://github.com/upmind-automation/provision-provider-shared-hosting/releases/tag/v6.4.0) - 2023-12-19

- Implement DirectAdmin

## [v6.3.1](https://github.com/upmind-automation/provision-provider-shared-hosting/releases/tag/v6.3.1) - 2023-10-30

- Fix 20i API requests where logging was previously missing

## [v6.3.0](https://github.com/upmind-automation/provision-provider-shared-hosting/releases/tag/v6.3.0) - 2023-10-05

- Implement SolidCP provider

## [v6.2.1](https://github.com/upmind-automation/provision-provider-shared-hosting/releases/tag/v6.2.1) - 2023-09-29

- Remove Enhance website PHP version update API call

## [v6.2.0](https://github.com/upmind-automation/provision-provider-shared-hosting/releases/tag/v6.2.0) - 2023-09-22

- Add InterWorx provider

## [v6.1.3](https://github.com/upmind-automation/provision-provider-shared-hosting/releases/tag/v6.1.3) - 2023-08-10

- Update Enhance createCustomer() improve error message when customer email already exists

## [v6.1.2](https://github.com/upmind-automation/provision-provider-shared-hosting/releases/tag/v6.1.2) - 2023-06-30

- Update 20i TwentyI\\Api error handling; add request url and response data to error data

## [v6.1.1](https://github.com/upmind-automation/provision-provider-shared-hosting/releases/tag/v6.1.1) - 2023-06-30

- Update 20i TwentyI\\Api error handling; improve error message for 401 errors

## [v6.1.0](https://github.com/upmind-automation/provision-provider-shared-hosting/releases/tag/v6.1.0) - 2023-06-29

- Update upmind/enhance-sdk to v9.4.0

## [v6.0.3](https://github.com/upmind-automation/provision-provider-shared-hosting/releases/tag/v6.0.3) - 2023-06-14

- Update 20i provider to fall back to finding package info by domain if username is not valid
  - This fixes issues where orders imported from WHMCS have false usernames
  - When a match is found by domain, return the hosting id as username to correct for future requests

## [v6.0.2](https://github.com/upmind-automation/provision-provider-shared-hosting/releases/tag/v6.0.2) - 2023-06-05

- Implement TwentyI getUsage() function

## [v6.0.1](https://github.com/upmind-automation/provision-provider-shared-hosting/releases/tag/v6.0.1) - 2023-05-31

- Update WHMv1 API error result data/debug

## [v6.0.0](https://github.com/upmind-automation/provision-provider-shared-hosting/releases/tag/v6.0.0) - 2023-04-21

- Fix WHMv1 revokeReseller() return data
- Add `is_reseller` to AccountUsername params
- Add getUsage() function
- Implement getUsage() function for WHMv1 and Enhance providers

## [v5.8.2](https://github.com/upmind-automation/provision-provider-shared-hosting/releases/tag/v5.8.2) - 2023-04-07

- Update Enhance provider, add better tolerance for website domain not found

## [v5.8.1](https://github.com/upmind-automation/provision-provider-shared-hosting/releases/tag/v5.8.1) - 2023-03-15

- Update Demo provider AccountInfo

## [5.8](https://github.com/upmind-automation/provision-provider-shared-hosting/releases/tag/5.8) - 2023-03-15

- Add Example provider as a basic template for creating new providers
- Add stateless Demo provider which returns fake data

## [v5.7](https://github.com/upmind-automation/provision-provider-shared-hosting/releases/tag/v5.7) - 2023-02-24

- Add SoftwareInstallation datasets
- Implement Wordpress installation via softaculous as a WHMv1 configuration variable
- Implement softaculous installation SSO in WHMv1 getLoginUrl()
- Add debug logging to WHMv1 provider

## [v5.6.6](https://github.com/upmind-automation/provision-provider-shared-hosting/releases/tag/v5.6.6) - 2023-02-13

- Fix implementation of `remove_www` in v5.6.5

## [v5.6.5](https://github.com/upmind-automation/provision-provider-shared-hosting/releases/tag/v5.6.5) - 2023-02-13

- Update Enhance configuration add `remove_www` setting to optionally remove www.
  subdomain from hostnames during create()

## [v5.6.4](https://github.com/upmind-automation/provision-provider-shared-hosting/releases/tag/v5.6.4) - 2023-02-13

- Update WHMv1 Provider asyncApiCall() exception handling to catch and re-throw
  any Guzzle TransferException (incl. connection errors/timeouts)

## [v5.6.3](https://github.com/upmind-automation/provision-provider-shared-hosting/releases/tag/v5.6.3) - 2023-01-25

- Update `upmind/enhance-sdk` to v9

## [v5.6.2](https://github.com/upmind-automation/provision-provider-shared-hosting/releases/tag/v5.6.2) - 2023-01-17

- Update Enhance handleException() improve 404 error messages

## [v5.6.1](https://github.com/upmind-automation/provision-provider-shared-hosting/releases/tag/v5.6.1) - 2023-01-17

- Handle + debug null $result in Enhance findWebsite()

## [v5.6.0](https://github.com/upmind-automation/provision-provider-shared-hosting/releases/tag/v5.6.0) - 2023-01-10

- Make domain optional when creating new Enhance subscriptions

## [v5.5.1](https://github.com/upmind-automation/provision-provider-shared-hosting/releases/tag/v5.5.1) - 2023-01-10

- Fix Enhance findWebsite() domain search logic where subscription contained
  subdomains of the searched root domain

## [v5.5.0](https://github.com/upmind-automation/provision-provider-shared-hosting/releases/tag/v5.5.0) - 2023-01-09

- Add optional domain param to GetLoginUrlParams
- Utilize domain param for Enhance Wordpress login

## [v5.4.4](https://github.com/upmind-automation/provision-provider-shared-hosting/releases/tag/v5.4.4) - 2023-01-03

- Fix Enhance provider findWebsite() to exclude deleted websites

## [v5.4.3](https://github.com/upmind-automation/provision-provider-shared-hosting/releases/tag/v5.4.3) - 2022-12-16

- Fix Enhance getLoginUrl() where websiteId is not known
- Update Enhance findWebsite() to load whole website object including IPs

## [v5.4.2](https://github.com/upmind-automation/provision-provider-shared-hosting/releases/tag/v5.4.2) - 2022-12-14

- Update Enhance provider with QoL improvements for manually importing accounts
  - Make customer_id optional, falling back to finding customer by username (owner
    email address)
  - Update getInfo() to find subscription by domain if subscription id is not passed

## [v5.4.1](https://github.com/upmind-automation/provision-provider-shared-hosting/releases/tag/v5.4.1) - 2022-12-05

- Fix Enhance getLoginUrl() for configurations with null sso_destination

## [v5.4.0](https://github.com/upmind-automation/provision-provider-shared-hosting/releases/tag/v5.4.0) - 2022-12-05

- Update to Enhance SDK v8.1.0
- Implement Enhance CP SSO for panels running v8.2+

## [v5.3.0](https://github.com/upmind-automation/provision-provider-shared-hosting/releases/tag/v5.3.0) - 2022-11-23

- Add optional domain parameter for getInfo(), changePackage(), suspend()
  unsuspend() & terminate() functions
- Update Plesk provider to make use of customer_id and subscription_id with fall-
  back to domain for cases where username is re-used across subscriptions, and
  subscription_id is not known (non-reseller)
- Improve Plesk error handling / messages

## [v5.2.5](https://github.com/upmind-automation/provision-provider-shared-hosting/releases/tag/v5.2.5) - 2022-11-09

- Fix Enhance getWordpressLoginUrl() return value

## [v5.2.4](https://github.com/upmind-automation/provision-provider-shared-hosting/releases/tag/v5.2.4) - 2022-11-09

- Update Enhance sso_destination configuration field options to be lowercase (fixes
  an issue with consumers using HtmlField which doesnt support uppercase chars in
  option values)

## [v5.2.3](https://github.com/upmind-automation/provision-provider-shared-hosting/releases/tag/v5.2.3) - 2022-11-09

- Update to Enhance SDK v8.0.0
- Append Enhance CP status + version meta-data to error result data
- Add Enhance configuration value for getLoginUrl() to return either Enhance or
  Wordpress SSO urls

## [v5.2.2](https://github.com/upmind-automation/provision-provider-shared-hosting/releases/tag/v5.2.2) - 2022-11-08

- Improve handling of cURL errors (e.g., SSL issues) in Enhance provider
- Add option to ignore Enhance SSL errors

## [v5.2.1](https://github.com/upmind-automation/provision-provider-shared-hosting/releases/tag/v5.2.1) - 2022-11-07

- Fix several Enhance provider type errors

## [v5.2.0](https://github.com/upmind-automation/provision-provider-shared-hosting/releases/tag/v5.2.0) - 2022-10-21

- Require upmind/provision-provider-base ^3.4
- Update Enhance Api config to use https instead of http
- Update Enhance createCustomer() return debug error if customer id is empty
- Update Enhance handleException() append response message to result error message

## [v5.1.1](https://github.com/upmind-automation/provision-provider-shared-hosting/releases/tag/v5.1.1) - 2022-10-20

- Make CreateParams `customer_name` optional

## [v5.1.0](https://github.com/upmind-automation/provision-provider-shared-hosting/releases/tag/v5.1.0) - 2022-10-20

- Require upmind/provision-provider-base ^3.3
- Fix Enhance provider generateRandomPassword() so a valid password is always
  returned

## [v5.0.0](https://github.com/upmind-automation/provision-provider-shared-hosting/releases/tag/v5.0.0) - 2022-10-20

#### New
- Implement Enhance provider using OpenAPI sdk
- Change param and result sets to include optional subscription_id

#### Breaking
- Require customer_name in param dataset CreateParams
- Make expires optional in result dataset LoginUrl

## [v4.3.1](https://github.com/upmind-automation/provision-provider-shared-hosting/releases/tag/v4.3.1) - 2022-10-18

- Update TwentyI Provider to not implement LogsDebugData twice

## [v4.3.0](https://github.com/upmind-automation/provision-provider-shared-hosting/releases/tag/v4.3.0) - 2022-10-14

- Update to `upmind/provision-provider-base` v3.0.0
- Add icon to Category AboutData
- Add logo_url to Providers' AboutData

## [v4.2.6](https://github.com/upmind-automation/provision-provider-shared-hosting/releases/tag/v4.2.6) - 2022-09-23

- Update WHMv1\Provider to automatically prepend reseller username to package names
  when needed

## [v4.2.5](https://github.com/upmind-automation/provision-provider-shared-hosting/releases/tag/v4.2.5) - 2022-09-23

- Fix WHMv1\Provider::processResponse()

## [v4.2.4](https://github.com/upmind-automation/provision-provider-shared-hosting/releases/tag/v4.2.4) - 2022-09-23

- Improve debug data for WHMv1 error results when API response contains no parsable
  result data

## [v4.2.3](https://github.com/upmind-automation/provision-provider-shared-hosting/releases/tag/v4.2.3) - 2022-09-12

- Fix PleskOnyxRPC provider

## [v4.2.2](https://github.com/upmind-automation/provision-provider-shared-hosting/releases/tag/v4.2.2) - 2022-08-26

- Treat WHMv1 HTTP 524 responses as regular request timeouts [#11](https://github.com/upmind-automation/provision-provider-shared-hosting/issues/11)

## [v4.2.1](https://github.com/upmind-automation/provision-provider-shared-hosting/releases/tag/v4.2.1) - 2022-08-25

- Increase WHMv1 createacct timeout to 240
- Attempt to recover from create/suspend/unsuspend timeouts by checking the status
  of the account and returning success if it appears the operation has succeeded
  but is still in progress [#11](https://github.com/upmind-automation/provision-provider-shared-hosting/issues/11)

## [v4.2](https://github.com/upmind-automation/provision-provider-shared-hosting/releases/tag/v4.2) - 2022-07-12

- Add support for optional hosting platform customer_id
- Update 20i provider; add API call debug logging, always find or create an
  explicit stack user when creating new accounts, and implement support for customer_id

## [v4.1](https://github.com/upmind-automation/provision-provider-shared-hosting/releases/tag/v4.1) - 2022-06-07

Update cPanel (WHMv1) provider; remove confusing configuration values, simplify
HTTP client creation, and increase request timeout for suspend/unsuspend/terminate
functions for reseller accounts
## [v4.0.1](https://github.com/upmind-automation/provision-provider-shared-hosting/releases/tag/v4.0.1) - 2022-05-30

Fix WHMv1 Api ClientFactory compatibility with base ClientFactory

## [v4.0](https://github.com/upmind-automation/provision-provider-shared-hosting/releases/tag/v4.0) - 2022-04-29

Initial public release<|MERGE_RESOLUTION|>--- conflicted
+++ resolved
@@ -2,10 +2,12 @@
 
 All notable changes to the package will be documented in this file.
 
-<<<<<<< HEAD
 ## TBC
-- Updated 20i create() method to include the location.
-- Updated the getInfo() method to return the location.
+
+- Updated 20i create() method to include the location
+- Updated the getInfo() method to return the location
+- Updated Enhance create() method to receive and optional location
+- Updated the method getInfo() to return the location id and name
 
 ## [v6.5.2](https://github.com/upmind-automation/provision-provider-shared-hosting/releases/tag/v6.5.2) - 2024-01-08
 
@@ -16,12 +18,6 @@
 ## [v6.5.1](https://github.com/upmind-automation/provision-provider-shared-hosting/releases/tag/v6.5.1) - 2023-12-22
 
 - Update DirectAdmin\\Api::getLoginUrl() to add 127.0.0.1 to session IPs
-=======
-## TBC ## [v]() - 2023-12-22
-
-- Updated Enhance create() method to receive and optional location.
-- Updated the method getInfo() to return the location id and name.
->>>>>>> 2e89bfa9
 
 ## [v6.5.0](https://github.com/upmind-automation/provision-provider-shared-hosting/releases/tag/v6.5.0) - 2023-12-19
 
