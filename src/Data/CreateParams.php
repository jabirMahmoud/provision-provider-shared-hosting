--- conflicted
+++ resolved
@@ -22,11 +22,7 @@
  * @property-read boolean|null $as_reseller Whether or not the new account should have reseller privileges
  * @property-read ResellerOptionParams|null $reseller_options Additional options for resellers
  * @property-read string|null $custom_ip Custom IP address for the new account
-<<<<<<< HEAD
- * @property-read string|null $location location of the data center
-=======
- * @property-read string|null $location id or name of location for the resource
->>>>>>> 2e89bfa9
+ * @property-read string|null $location Location of the account
  */
 class CreateParams extends DataSet
 {
