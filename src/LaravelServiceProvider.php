--- conflicted
+++ resolved
@@ -28,11 +28,7 @@
         $this->bindProvider('shared-hosting', 'plesk-onyx', PleskOnyxRPC::class);
         $this->bindProvider('shared-hosting', '20i', TwentyI::class);
         $this->bindProvider('shared-hosting', 'enhance', Enhance::class);
-<<<<<<< HEAD
         $this->bindProvider('shared-hosting', 'inter-worx', InterWorx::class);
-=======
         $this->bindProvider('shared-hosting', 'solidcp', SolidCP::class);
-
->>>>>>> 8e999104
     }
 }